-module(docopt).

-compile([export_all]).

%%%_* Includes ================================================================

-include_lib("eunit/include/eunit.hrl").

%-define(DEBUG, true).

%%%_* Records =================================================================

-record(state, { options = [] :: [child_pattern()]
               , tokens  = [] :: [string()]
               , mode         :: parse_mode()
               }).

%% Parent patterns
-record(one_or_more , {children :: [pattern()]}).
-record(required    , {children :: [pattern()]}).
-record(optional    , {children :: [pattern()]}).
-record(either      , {children :: [pattern()]}).

%% Child patterns
-record(command  , {name :: string(), value = false     :: any()}).
-record(argument , {name :: string(), value = undefined :: any()}).
-record(option   , { short            :: string()
                   , long             :: string()
                   , argcount = 0     :: non_neg_integer()
                   , value    = false :: any()
                   }).

%%%_* Types ===================================================================

-type pattern() :: child_pattern() | parent_pattern().

-type child_pattern()  :: #command{}
                        | #argument{}
                        | #option{}.

-type parent_pattern() :: #one_or_more{}
                        | #required{}
                        | #optional{}
                        | #either{}.

-type parse_mode() :: parse_args | parse_pattern.

%%%_* Code ====================================================================

-spec docopt(string(), string()) -> orddict:orddict().
docopt(Doc, Args) ->
  Usage                = printable_usage(Doc),
  Opts0                = parse_doc_options(Doc),
  {Pattern, Opts1}     = parse_pattern(formal_usage(Usage), Opts0),
  ParsedArgs           = parse_args(Args, Opts1),
  {FixedPattern, Opts} = fix_list_arguments(Pattern, Opts1),
  case match(FixedPattern, ParsedArgs) of
    {true, [], Collected} ->
      debug("\n"
             "args:       ~p\n"
             "usage:      ~p\n"
             "options:    ~p\n"
             "pattern:    ~p\n"
             "fixd patns: ~p\n"
             "parsedargs: ~p\n"
             "collected:  ~p\n"
             "flat patns: ~p\n",
         [Args,Usage,Opts,Pattern,FixedPattern,ParsedArgs,Collected,
          flatten(FixedPattern)]),
      lists:foldl(fun (Pat, Acc) ->
                      orddict:store(name(Pat), value(Pat), Acc)
                  end,
                  orddict:new(),
                  flatten(FixedPattern) ++ Opts ++ Collected);
    _Res -> throw(parse_failure)
  end.

fix_list_arguments(Pat, Opts) ->
  Either    = [children(C) || C <- children(fix_either(Pat))],
  FixThese  = [E || Case <- Either, E <- Case, count(E, Case) > 1],
  FixedPat  = do_fix_list_arguments(Pat, FixThese),
  FixedOpts = [do_fix_list_arguments(Opt, FixThese) || Opt <- Opts],
  {FixedPat, FixedOpts}.

count(X, Patterns) ->
  length([P || P <- Patterns, X == P]).

do_fix_list_arguments(Pat, FixThese) ->
  case children(Pat) of
    undefined ->
      case lists:member(Pat, FixThese) of
        false -> Pat;
        true  -> set_default_value(Pat)
      end;
    Children ->
      set_children(Pat, [do_fix_list_arguments(C, FixThese) || C <- Children])
  end.

fix_either(Pat) when not is_list(Pat) ->
  either(lists:map(fun ([[_|_]=P]) -> req(P);
                       (P)         -> req(P)
                   end, fix_either([[Pat]])));
fix_either([]) -> [];
fix_either([Children0|Groups0]) ->
  Groups = lists:foldl(fun(Type, false) ->
                           %% Eeek, matching on record tuple structure..
                           case lists:keyfind(Type, 1, Children0) of
                             false -> false;
                             Pat   ->
                               Children = lists:delete(Pat, Children0),
                               Groups0 ++ fix_either(Pat, Children)
                           end;
                          (_Type, Acc) -> Acc
                       end, false, [either, required, optional, one_or_more]),
  case Groups of
    false  -> [Children0|fix_either(Groups0)];
    Groups -> fix_either(Groups)
  end.

fix_either(#either{}=Pat, Children)      ->
  [[C|Children] || C <- Pat#either.children];
fix_either(#required{}=Pat, Children)    -> [Pat#required.children ++ Children];
fix_either(#optional{}=Pat, Children)    -> [Pat#optional.children ++ Children];
fix_either(#one_or_more{}=Pat, Children) ->
  [Pat#one_or_more.children ++ Pat#one_or_more.children ++ Children].

flatten(#required{children=Children})    -> flatten_children(Children);
flatten(#either{children=Children})      -> flatten_children(Children);
flatten(#one_or_more{children=Children}) -> flatten_children(Children);
flatten(#optional{children=Children})    -> flatten_children(Children);
flatten(#command{}=Cmd)                  -> [Cmd];
flatten(#option{}=Opt)                   -> [Opt];
flatten(#argument{}=Arg)                 -> [Arg].

flatten_children(Children) ->
  lists:flatten(lists:map(fun flatten/1, Children)).

children(#required{children=Children})    -> Children;
children(#either{children=Children})      -> Children;
children(#one_or_more{children=Children}) -> Children;
children(#optional{children=Children})    -> Children;
children(_)                               -> undefined.

set_children(#required{}    = P, Children) -> P#required{children=Children};
set_children(#either{}      = P, Children) -> P#either{children=Children};
set_children(#one_or_more{} = P, Children) -> P#one_or_more{children=Children};
set_children(#optional{}    = P, Children) -> P#optional{children=Children}.

name(#command{name=Name})                 -> Name;
name(#argument{name=Name})                -> Name;
name(#option{long=undefined, short=Name}) -> Name;
name(#option{long=Name})                  -> Name.

value(#command{value=Value})  -> Value;
value(#argument{value=Value}) -> Value;
value(#option{value=Value})   -> Value.

set_value(#command{}  = P, Value) -> P#command{value=Value};
set_value(#argument{} = P, Value) -> P#argument{value=Value};
set_value(#option{}   = P, Value) -> P#option{value=Value}.

set_default_value(#argument{}         = P) -> P#argument{value=[]};
set_default_value(#command{}          = P) -> P#command{value=0};
set_default_value(#option{argcount=0} = P) -> P#option{value=0};
set_default_value(#option{}           = P) -> P#option{value=[]}.

parse_doc_options(Doc) ->
  [_|OptStrings] = re:split(Doc, "^ *-|\\n *-", [{return, list}]),
  [option_parse("-" ++ S) || S <- OptStrings].

strip(Str) ->
  StripLeft = fun (S) ->
                  lists:dropwhile(fun(C) -> lists:member(C, [$ , $\n]) end, S)
              end,
  lists:reverse(StripLeft(lists:reverse(StripLeft(Str)))).

option_parse(Str) ->
  {Options, Desc} = partition(strip(Str), "  "),
  lists:foldl(fun([$-,$-|_] = S, Opt) -> Opt#option{long  = S};
                 ([$-|_]    = S, Opt) -> Opt#option{short = S};
                 (_            , Opt) ->
                  Opt#option{argcount = 1, value = default_value(Desc)}
              end, #option{}, string:tokens(Options, ",= ")).

default_value(Desc) ->
  case re:run(Desc,"\\[default: (.*)\\]", [{capture, [1], list}, caseless]) of
    {match, [DefaultValue]} -> DefaultValue;
    nomatch                 -> undefined
  end.

parse_args(Args, Options) ->
  State = #state{ tokens  = string:tokens(Args, " ")
                , options = Options
                , mode    = parse_args
                },
  parse_args_tokens(State).

parse_args_tokens(#state{tokens=[]}) -> [];
parse_args_tokens(State0) ->
  case current(State0) of
    "--"      -> [#argument{value=Arg} || Arg <- tokens(State0)];
    "-"       -> [#argument{value=Arg} || Arg <- tokens(State0)];
    [$-,$-|_] ->
      {Opts, State} = parse_long(State0),
      Opts ++ parse_args_tokens(State);
    [$-|_]    ->
      {Opts, State} = parse_shorts(State0),
      Opts ++ parse_args_tokens(State);
    _         ->
      [#argument{value=current(State0)}|parse_args_tokens(move(State0))]
  end.

current(#state{tokens=[Current|_]}) -> Current;
current(#state{tokens=[]})          -> undefined.
move(#state{tokens=[_|Rest]}=St)    -> St#state{tokens=Rest}.
tokens(#state{tokens=Tokens})       -> Tokens.
rest(#state{tokens=[_|Rest]})       -> Rest.
options(#state{options=Options})    -> Options.
mode(#state{mode=Mode})             -> Mode.

long(#option{long=Long}) -> Long.

parse_long(State0) ->
  {Raw, Value} = partition(current(State0), "="),
  Opt0 = [O || O <- options(State0), long(O) == Raw],
  Opt1 = case mode(State0) == parse_args andalso Opt0 == [] of
           true  -> [O || O <- options(State0), starts_with(long(O), Raw)];
           false -> Opt0
         end,
  {Opt, State} = case {mode(State0), Opt1} of
                   {parse_pattern, []} ->
                     O = case Value == [] of
                           true  -> #option{long=Raw, argcount=0, value=false};
                           false -> #option{long=Raw, argcount=1, value=undefined}
                         end,
                     {O, move(State0#state{options=[O|options(State0)]})};
                   {parse_args, []} -> throw({Raw, "not recognized"});
                   {_, [O]} -> {O, move(State0)};
                   {_, _}   -> throw({Raw, "is not a unique prefix"})
                 end,
  Rest = tokens(State),
  case Opt#option.argcount of
    1 when Value == [],
           Rest  == [] -> throw({Raw, "requires an argument"});
    1 when Value == [] -> {[Opt#option{value = current(State)}], move(State)};
    1 when Value /= [] -> {[Opt#option{value = Value}], State};
    0 when Value /= [] -> throw({Raw, "must not have an argument"});
    0 when Value == [] -> {[Opt#option{value = true}], State}
  end.

starts_with(Str, SubStr) when is_list(Str), is_list(SubStr) ->
  string:str(Str, SubStr) == 1;
starts_with(_, _) -> false.

parse_shorts(State) ->
  [$-|Str] = current(State),
  parse_shorts(Str, move(State), []).

parse_shorts([], State, Acc) -> {lists:reverse(Acc), State};
parse_shorts([H|T], State, Acc) ->
 case [O || O <- options(State), tl(O#option.short) == [H]] of
   [] when State#state.mode == parse_args ->
     throw({[$-, H], "not recognized", State});
   [] when State#state.mode == parse_pattern ->
     Opt = option([$-, H]),
     parse_shorts(T, add_option(State, Opt), [Opt|Acc]);
   Opt when length(Opt) > 1 -> throw({[$-, H], "specified ambiguously"});
   [Opt] when Opt#option.argcount == 0 ->
     Value = mode(State) == parse_args,
     parse_shorts(T, State, [Opt#option{value = Value}|Acc]);
   [Opt] when Opt#option.argcount == 1 ->
     {Value, Rest} = get_value_shorts(H, T, State),
     {[Opt#option{value = Value}|Acc], Rest}
 end.

add_option(State, Option) ->
  State#state{options=[Option|options(State)]}.

option(ShortName) ->
  #option{short = ShortName, argcount = 0, long = undefined, value = false}.

get_value_shorts(H, [], State) ->
  case current(State) of
    []      -> throw({H, "requires an argument"});
    Current -> {Current, move(State)}
  end;
get_value_shorts(_, Arg, State) -> {Arg, State}.

printable_usage(Doc) ->
  case re:split(Doc, "([Uu][Ss][Aa][Gg][Ee]:)", [{return, list}]) of
    UsageSplit when length(UsageSplit) < 3 ->
      throw("\"usage:\" (case-insensitive) not found.");
    UsageSplit when length(UsageSplit) > 3 ->
      throw("More than one \"usage:\" (case-insensitive)");
    [_|UsageSplit] ->
      L = re:split(lists:flatten(UsageSplit), "\\n\\s*\\n", [{return, list}]),
      strip(hd(L))
  end.

formal_usage(PrintableUsage) ->
  %% Split and drop "usage:"
  [_Usage, ProgName|Args] = string:tokens(PrintableUsage, " \n"),
  F = fun (S) when S == ProgName -> ") | (";
          (S)                    -> S
      end,
  "( " ++ string:join(lists:map(F, Args), " ") ++ " )".

parse_pattern(Source0, Options) ->
  %% Add spaces around []()| and ...
  Source = re:replace(Source0, "([\\[\\]\\(\\)\\|]|\\.\\.\\.)", " \\1 ",
                      [{return, list}, global]),
  State0 = #state{ tokens  = string:tokens(Source, " ")
                 , options = Options
                 , mode    = parse_pattern
                 },
  {Result, State} = parse_expr(State0),
  debug("state; ~p", [State]),
  {#required{children=Result}, options(State)}.

% expr ::= seq ( '|' seq )* ;
parse_expr(State0) ->
  {Seq, State} = parse_seq(State0),
  case current(State) of
    "|" -> parse_expr(move(State), [maybe_required_seq(Seq)]);
    _   -> {Seq, State}
  end.

parse_expr(State0, Acc)                 ->
  debug("in parse_expr: ~p, ~p", [tokens(State0), Acc]),
  {Seq, State} = parse_seq(State0),
  debug("in parse_expr after parse_seq: ~p, ~p", [tokens(State), Seq]),
  case current(State) of
    "|" -> parse_expr(move(State), [maybe_required_seq(Seq)|Acc]);
    _   ->
      case lists:reverse([maybe_required_seq(Seq)|Acc]) of
        Result when length(Result) > 1 -> {[#either{children=Result}], State};
        Result                         -> {Result, State} % Needed?
      end
   end.

maybe_required_seq([Seq]) -> Seq;
maybe_required_seq(Seq)   -> #required{children=Seq}.

%% seq ::= ( atom [ '...' ] )* ;
parse_seq(State) -> parse_seq(State, []).

parse_seq(#state{tokens=[]}      = State, Acc) -> {lists:reverse(Acc), State};
parse_seq(#state{tokens=["]"|_]} = State, Acc) -> {lists:reverse(Acc), State};
parse_seq(#state{tokens=[")"|_]} = State, Acc) -> {lists:reverse(Acc), State};
parse_seq(#state{tokens=["|"|_]} = State, Acc) -> {lists:reverse(Acc), State};
parse_seq(State0, Acc) ->
  debug("in parse seq: ~p, ~p", [tokens(State0), Acc]),
  {Atom, State} = parse_atom(State0),
  debug("in parse seq after parse_atom: ~p, ~p, ~p", [Atom, tokens(State), Acc]),
  case current(State) of
    "..." -> parse_seq(move(State), [#one_or_more{children=Atom}|Acc]);
    _     -> parse_seq(State, Atom ++ Acc)
  end.

%% atom ::= '(' expr ')' | '[' expr ']' | 'options'
%%       | long | shorts | argument | command ;
parse_atom(State) ->
  debug("in parse atom: ~p", [tokens(State)]),
  case current(State) of
    "["       -> parse_optional(move(State));
    "("       -> parse_required(move(State));
    "options" -> {options(State), move(State)};
    "--"  = C -> {[#command{name=C}], move(State)};
    "-"   = C -> {[#command{name=C}], move(State)};
    [$-,$-|_] -> parse_long(State);
    [$-|_]    -> parse_shorts(State);
    Current   ->
      case is_arg(Current) of
        true  -> {[#argument{name=Current}], move(State)};
        false -> {[#command{name=Current}] , move(State)}
      end
  end.

parse_optional(State0) ->
  debug("parse optional ~p", [State0]),
  {Expr, State} = parse_expr(State0),
  debug("parse optional after parse_expr ~p\n~p", [Expr, State]),
  case current(State) of
    "]" -> {[#optional{children=Expr}], move(State)};
    _   -> throw("Unmatched '['")
  end.

parse_required(State0) ->
  debug("parse required ~p", [tokens(State0)]),
  {Expr, State} = parse_expr(State0),
  debug("parse required after parse_expr ~p, ~p", [tokens(State), Expr]),
  case current(State) of
    ")" -> {[#required{children=Expr}], move(State)};
    _   -> throw("Unmatched '('")
  end.

is_arg(S) ->
  (hd(S) == $< andalso lists:last(S) == $>) orelse string:to_upper(S) == S.

match(Pat, Rest) ->
  {Bool, R, A} = match(Pat, Rest, []),
  {Bool, R, lists:reverse(A)}.

match(#optional{}    = Pat, Rest, Acc) -> match_optional(Pat, Rest, Acc);
match(#required{}    = Pat, Rest, Acc) -> match_required(Pat, Rest, Acc);
match(#either{}      = Pat, Rest, Acc) -> match_either(Pat, Rest, Acc);
match(#one_or_more{} = Pat, Rest, Acc) -> match_one_or_more(Pat, Rest, Acc);
match(                 Pat, Rest, Acc) -> match_child_pattern(Pat, Rest, Acc).

match_optional(#optional{children=Children}, Rest0, Acc0) ->
  lists:foldl(fun(Pat, {true, R, A}) ->
                  {_, Rest, Acc} = match(Pat, R, A),
                  {true, Rest, Acc}
              end, {true, Rest0, Acc0}, Children).

match_required(#required{children=Children}, Rest0, Acc0) ->
  lists:foldl(fun(Pat, {true, R, A}) ->
                  case match(Pat, R, A) of
                    {true , _, _} = Res -> Res;
                    {false, _, _}       -> {false, Rest0, Acc0}
                  end;
                 (_, {false, _, _}) -> {false, Rest0, Acc0}
              end, {true, Rest0, Acc0}, Children).

match_either(#either{children=Children}, Rest0, Acc0) ->
  Outcomes = lists:foldl(fun(Pat, Acc) ->
                             case match(Pat, Rest0, Acc0) of
                               {true , _, _} = Res -> [Res|Acc];
                               {false, _, _}       -> Acc
                             end
                         end, [], Children),
  case lists:reverse(Outcomes) of
    []    -> {false, Rest0, Acc0};
    [H|T] -> lists:foldl(fun most_consumed/2, H, T)
  end.

most_consumed({_, R, _}=Res, {_, Min, _}) when length(R) < length(Min) -> Res;
most_consumed({_, _, _}    , Acc)                                      -> Acc.

match_one_or_more(#one_or_more{children=[Child]}, Rest0, Acc0) ->
  %% If the child is optional we do not need to consume anything
  ConsumptionNotRequired = is_record(Child, optional),
  case consume_one_or_more(Child, Rest0, Acc0) of
    {Rest0 , Acc0} -> {ConsumptionNotRequired , Rest0 , Acc0};
    {Rest  , Acc}  -> {true                   , Rest  , Acc }
  end.

consume_one_or_more(Pat, Rest0, Acc0) ->
  case match(Pat, Rest0, Acc0) of
    {true, Rest0, Acc0} ->
      {Rest0, Acc0};
    {true, Rest, Acc}  ->
      consume_one_or_more(Pat, Rest, Acc);
    {false, Rest, Acc} ->
      {Rest, Acc}
  end.

match_child_pattern(Pat, Rest0, Acc0) ->
  case single_match(Pat, Rest0) of
    nomatch              -> {false, Rest0, Acc0};
    {match, Match, Rest} ->
      SameName = [P || P <- Acc0, name(P) == name(Pat)],
      Acc =
        case {value(Pat), SameName} of
          {0 , []}       -> [set_value(Match, 1)|Acc0];
          {0 , [Same|_]} -> replace(Same, set_value(Same, value(Same)+1), Acc0);
          {[], []}       -> [set_value(Match, [value(Match)])|Acc0];
          {[], [Same|_]} ->
            replace(Same, set_value(Same, value(Same) ++ [value(Match)]), Acc0);
          _              -> [Match|Acc0]
        end,
      {true, Rest, Acc}
  end.

replace(_Old, New, [])     -> [New];
replace(Old, New, [Old|T]) -> [New|T];
replace(Old, New, [H|T])   -> [H|replace(Old, New, T)].

replace_test() ->
  ?assertEqual([a,2,3], replace(1, a, [1,2,3])),
  ?assertEqual([a]    , replace(1, a, [])),
  ?assertEqual([2,3,a], replace(1, a, [2,3])),
  ?assertEqual([1,b,3], replace(2, b, [1,2,3])).

single_match(Pat, Rest) ->
  case lists:filter(match_fun(Pat), Rest) of
    []        -> nomatch;
    [Match|_] -> {match, match_result(Pat, Match), lists:delete(Match, Rest)}
  end.

match_result(#option{}   = Opt, O) -> Opt#option{value=O#option.value};
match_result(#argument{} = Arg, A) -> Arg#argument{value=A#argument.value};
match_result(#command{}  = Cmd, _) -> Cmd#command{value=true}.

match_fun(#option{}=Opt) ->
  fun(#option{}=O) -> name(O) == name(Opt);
     (_)           -> false
  end;
match_fun(#argument{}) ->
  fun(#argument{}) -> true;
     (_)           -> false
  end;
match_fun(#command{name=Name}) ->
  fun(#argument{value=Arg}) -> Arg == Name;
     (_)                    -> false
  end.

partition(Str, Delim) ->
  case string:str(Str, Delim) of
    0 -> {Str, ""};
    I -> {string:substr(Str, 1, I - 1), string:substr(Str, I + length(Delim))}
  end.

-ifdef(DEBUG).
debug(Fmt, Args) -> ct:pal(Fmt, Args).
-else.
debug(_Fmt, _Args) -> ok.
-endif.

%%%_* Tests ===================================================================

docopt_any_options_test_() ->
  Doc = "Usage: prog [options] A

    -q  Be quiet
    -v  Be verbose.",
  [ ?_assertEqual(([{"-q", false}, {"-v", false}, {"A", "arg"}]),
                  docopt(Doc, "arg"))
  , ?_assertEqual(([{"-q", false}, {"-v", true}, {"A", "arg"}]),
                  docopt(Doc, "-v arg"))
  , ?_assertEqual(([{"-q", true}, {"-v", false}, {"A", "arg"}]),
                  docopt(Doc, "-q arg"))
  ].

docopt_commands_test_() ->
  [ ?_assertEqual(([{"add", true}]) , docopt("Usage: prog add", "add"))
  , ?_assertEqual(([{"add", false}]), docopt("Usage: prog [add]", ""))
  , ?_assertEqual(([{"add", true}]) , docopt("Usage: prog [add]", "add"))
  , ?_assertEqual(([{"add", true}, {"rm", false}]),
                  docopt("Usage: prog (add|rm)", "add"))
  , ?_assertEqual(([{"add", false}, {"rm", true}]),
                  docopt("Usage: prog (add|rm)", "rm"))
  , ?_assertEqual(([{"a", true}, {"b", true}]),
                  docopt("Usage: prog a b", "a b"))
  %% TODO:
  %% , ?_assertThrow(_, docopt("Usage: prog a b", "b a"))
  ].

parse_doc_options_test() ->
  Doc = "-h, --help  Print help message.
         -o FILE     Output file.
         --verbose   Verbose mode.",
  ?assertEqual([ opt("-h", "--help")
               , opt("-o", undefined, 1)
               , opt(undefined, "--verbose")
               ], parse_doc_options(Doc)).

basic_pattern_matching_test_() ->
  %% ( -a N [ -x Z ] )
  P = req([opt("-a"), arg("N"), optional([opt("-x"), arg("Z")])]),
  [ { "-a N"
    , ?_assertEqual({true, [], [opt("-a"), arg("N", 9)]},
                    match(P, [opt("-a"), arg(9)]))}
  , { "-a -x N Z"
    , ?_assertEqual({true, [], [opt("-a"), arg("N",9), opt("-x"), arg("Z", 5)]},
                    match(P, [opt("-a"), opt("-x"), arg(9), arg(5)]))}
  , { "-x N Z # BZZ!"
    , ?_assertEqual({false, [opt("-x"), arg(9), arg(5)], []},
                    match(P, [opt("-x"), arg(9), arg(5)]))}
  ].

allow_double_dash_test_() ->
  Doc = "Usage: prog [-o] [--] <arg>

         -o",
  D = fun(L) -> orddict:from_list(L) end,
  [ ?_assertEqual(D([{"-o", false}, {"<arg>", "-o"}, {"--", true}]),
                  docopt(Doc, "-- -o"))
  , ?_assertEqual(D([{"-o", true}, {"<arg>", "1"}, {"--", false}]),
                  docopt(Doc, "-o 1"))
  , ?_assertThrow(parse_failure,
                  docopt("Usage: prog [-o] <arg>\n\n-o", "-- -o"))
  ].

allow_single_dash_test_() ->
  [ ?_assertEqual([{"-", true}] , docopt("usage: prog [-]", "-"))
  , ?_assertEqual([{"-", false}], docopt("usage: prog [-]", ""))
  ].

allow_empty_pattern_test() ->
  ?assertEqual([], docopt("usage: prog", "")).

docopt_test_() ->
  Doc = "Usage: prog [-vqr] [FILE]
                prog INPUT OUTPUT
                prog --help

  Options:
    -v  print status messages
    -q  report only file names
    -r  show all occurrences of the same error
    --help

  ",
  D = fun(L) -> orddict:from_list(L) end,
  [ ?_assertEqual(D([ {"-v", true}, {"-q", false}, {"-r", false}
                    , {"--help", false}, {"FILE", "file.py"}
                    , {"INPUT", undefined}, {"OUTPUT", undefined}]),
                  docopt(Doc, "-v file.py"))
  , ?_assertEqual(D([ {"-v", true}, {"-q", false}, {"-r", false}
                    , {"--help", false}, {"FILE", undefined}
                    , {"INPUT", undefined}, {"OUTPUT", undefined}]),
                  docopt(Doc, "-v"))
  , ?_assertThrow(parse_failure, docopt(Doc, "-v input.py output.py"))
  , ?_assertThrow({"--fake", "not recognized"}, docopt(Doc, "--fake"))
  %% , ?_assertThrow(parse_failure, docopt(Doc, "--hel"))
  %% TODO: Assert exceptions
  ].

docopt_options_without_description_test_() ->
  [ ?_assertEqual([{"--hello", true}], docopt("usage: prog --hello", "--hello"))
  , ?_assertEqual([{"--hello", undefined}],
                  docopt("usage: prog [--hello=<world>]", ""))
  , ?_assertEqual([{"--hello", "wrld"}],
                  docopt("usage: prog [--hello=<world>]", "--hello wrld"))
  , ?_assertEqual([{"-o", false}], docopt("usage: prog [-o]", ""))
  , ?_assertEqual([{"-o", true}], docopt("usage: prog [-o]", "-o"))
  , ?_assertEqual([{"-o", true}, {"-p", true}, {"-r", false}],
                  docopt("usage: prog [-opr]", "-op"))
  , ?_assertEqual([{"--verbose", false}, {"-v", true}],
                  docopt("usage: git [-v | --verbose]", "-v"))
  , ?_assertEqual([{"--verbose", false}, {"-v", true}, {"remote", true}],
                  docopt("usage: git remote [-v | --verbose]", "remote -v"))

  ].

match_option_test_() ->
  A  = opt("-a"),
  AT = A#option{value = true},
  X  = opt("-x"),
  N  = arg("N"),
  [ ?_assertEqual({true , []    , [AT]}, match(A, [AT]))
  , ?_assertEqual({false, [X]   , []}  , match(A, [X]))
  , ?_assertEqual({false, [N]   , []}  , match(A, [N]))
  , ?_assertEqual({true , [X, N], [A]} , match(A, [X, A, N]))
  , ?_assertEqual({true , [A]   , [AT]}, match(A, [AT, A]))
  ].

match_argument_test_() ->
  A  = arg("V"),
  AV = arg("V", 9),
  V  = arg(9),
  V0 = arg(0),
  OX = opt("-x"),
  OA = opt("-a"),
  [ ?_assertEqual({true , []      , [AV]}, match(A, [AV]))
  , ?_assertEqual({false, [OX]    , []}  , match(A, [OX]))
  , ?_assertEqual({true , [OX, OA], [AV]}, match(A, [OX, OA, V]))
  , ?_assertEqual({true , [V0]    , [AV]}, match(A, [V, V0]))
  ].

match_command_test_() ->
  C  = cmd("c"),
  AC = arg(undefined, "c"),
  CT = cmd("c", true),
  OX = opt("-x"),
  OA = opt("-a"),
  [ ?_assertEqual({true , []      , [CT]}, match(C, [AC]))
  , ?_assertEqual({false, [OX]    , []}  , match(C, [OX]))
  , ?_assertEqual({true , [OX, OA], [CT]}, match(C, [OX, OA, AC]))
  , ?_assertEqual({true , []      , [cmd("rm", true)]},
                  match(either([cmd("add"), cmd("rm")]),
                        [arg(undefined, "rm")]))
  ].

match_optional_test_() ->
  OA = opt("-a"),
  OB = opt("-b"),
  OX = opt("-x"),
  A  = arg("A"),
  AV = arg("A", 9),
  V  = arg(9),
  [ ?_assertEqual({true, []  , [OA]}, match(optional([OA])    , [OA]))
  , ?_assertEqual({true, []  , []}  , match(optional([OA])    , []))
  , ?_assertEqual({true, [OX], []}  , match(optional([OA])    , [OX]))
  , ?_assertEqual({true, []  , [OA]}, match(optional([OA, OB]), [OA]))
  , ?_assertEqual({true, []  , [OB]}, match(optional([OA, OB]), [OB]))
  , ?_assertEqual({true, [OX], []}  , match(optional([OA, OB]), [OX]))
  , ?_assertEqual({true, []  , [AV]}, match(optional([A])     , [V]))
  , ?_assertEqual({true, [OX], [OA, OB]},
                  match(optional([OA, OB]), [OB, OX, OA]))
  ].

match_required_test_() ->
  A = opt("-a"),
  X = opt("-x"),
  [ ?_assertEqual({true , [] , [A]}, match(req([A])   , [A]))
  , ?_assertEqual({false, [] , []} , match(req([A])   , []))
  , ?_assertEqual({false, [X], []} , match(req([A])   , [X]))
  , ?_assertEqual({false, [A], []} , match(req([A, X]), [A]))
  ].

match_either_test_() ->
  OA  = opt("-a"),
  OB  = opt("-b"),
  OC  = opt("-c"),
  OX  = opt("-x"),
  AN  = arg("N"),
  AM  = arg("M"),
  A1  = arg(1),
  A2  = arg(2),
  AN1 = arg("N", 1),
  AM2 = arg("M", 2),
  [ ?_assertEqual({true , []  , [OA]}, match(either([OA, OB])    , [OA]))
  , ?_assertEqual({true , [OB], [OA]}, match(either([OA, OB])    , [OA, OB]))
  , ?_assertEqual({false, [OX], []}  , match(either([OA, OB])    , [OX]))
  , ?_assertEqual({true , [OX], [OB]}, match(either([OA, OB, OC]), [OX, OB]))
  , ?_assertEqual({true , []  , [AN1, AM2]},
                  match(either([AM, req([AN, AM])]), [A1, A2]))
  ].

match_one_or_more_test_() ->
  A  = arg("A"),
  A8 = arg("A", 8),
  A9 = arg("A", 9),
  V8 = arg(undefined, 8),
  V9 = arg(undefined, 9),
  OA = opt("-a"),
  OX = opt("-x"),
  [ ?_assertEqual({true , []  , [A9]}, match(one_or_more([A]), [V9]))
  , ?_assertEqual({false, []  , []}  , match(one_or_more([A]), []))
  , ?_assertEqual({false, [OX], []}  , match(one_or_more([A]), [OX]))
  , ?_assertEqual({true, [], [A9, A8]}, match(one_or_more([A]), [V9, V8]))
  , ?_assertEqual({true, [OX], [A9, A8]}, match(one_or_more([A]), [V9, OX, V8]))
  , ?_assertEqual({true, [V8], [OA, OA]},
                  match(one_or_more([OA]), [OA, V8, OA]))
  , ?_assertEqual({false, [V8, OX], []}, match(one_or_more([OA]), [V8, OX]))
  , ?_assertEqual({true, [OX], [OA, A8, OA, A9]},
                  match(one_or_more([req([OA, A])]), [OA, V8, OX, OA, V9]))
  , ?_assertEqual({true, [], [A9]}, match(one_or_more([optional([A])]), [V9]))
  ].

parse_atom_test_() ->
  O = [ #option{short="-h"}
      , #option{short="-v", long="--verbose"}
      , #option{short="-f", long="--file", argcount=1}
      ],
  St = fun(Tokens) ->
           #state{ options = O
                 , tokens  = Tokens
                 , mode    = parse_pattern}
       end,
  [ ?_assertEqual({[#argument{name="FOO"}], St([])},
                  parse_atom(St(["FOO"])))
  , ?_assertEqual({[#argument{name="<foo>"}], St([])},
                  parse_atom(St(["<foo>"])))
  , ?_assertEqual({[#command{name="foo"}], St([])},
                  parse_atom(St(["foo"])))
  , ?_assertEqual({O, St([])},
                  parse_atom(St(["options"])))
  , ?_assertEqual({[#option{short="-v", long="--verbose", value=true}], St([])},
                  parse_atom(St(["--verbose"])))
  , ?_assertEqual({[#option{short="-h"}], St([])},
                  parse_atom(St(["-h"])))
  , ?_assertEqual({[#required{children=[#argument{name="FOO"}]}], St([])},
                  parse_atom(St(["(", "FOO", ")"])))
  ].

printable_and_formal_usage_test_() ->
  Doc =
    "Usage: prog [-hv] ARG
            prog N M

     prog is a program.",
  [ ?_assertEqual("Usage: prog [-hv] ARG\n            prog N M",
                  printable_usage(Doc))
  , ?_assertEqual("( [-hv] ARG ) | ( N M )",
                  formal_usage(printable_usage(Doc)))
  , ?_assertEqual("uSaGe: prog ARG",
                  printable_usage("uSaGe: prog ARG\n\t \t\n bla"))
  ].

parse_args_test_() ->
  HelpOpt    = #option{short="-h", value=true},
  FileOpt    = #option{short="-f", long="--file", argcount=1, value="f.txt"},
  VerboseOpt = #option{short="-v", long="--verbose", value=true},
  Arg        = fun(V) -> #argument{value=V} end,
  O = [ #option{short="-h"}
      , #option{short="-v", long="--verbose"}
      , #option{short="-f", long="--file", argcount=1}
      ],
  [ ?_assertEqual([]                    , parse_args(""                , O))
  , ?_assertEqual([HelpOpt]             , parse_args("-h"              , O))
  , ?_assertEqual([HelpOpt, VerboseOpt] , parse_args("-h -v"           , O))
  , ?_assertEqual([HelpOpt, VerboseOpt] , parse_args("-hv"             , O))
  , ?_assertEqual([HelpOpt, FileOpt]    , parse_args("-h -f f.txt"     , O))
  , ?_assertEqual([HelpOpt, FileOpt]    , parse_args("-h -ff.txt"      , O))
  , ?_assertEqual([HelpOpt, FileOpt]    , parse_args("-h --file f.txt" , O))
  , ?_assertEqual([HelpOpt, FileOpt]    , parse_args("-h --file=f.txt" , O))
  , ?_assertEqual([HelpOpt, VerboseOpt] , parse_args("-h --verbose"    , O))
  , ?_assertEqual([HelpOpt, VerboseOpt] , parse_args("-h --ver"        , O))
  , ?_assertEqual([Arg("arg")]          , parse_args("arg"             , O))
  , ?_assertEqual([HelpOpt, FileOpt, Arg("arg"), Arg("arg2")],
                  parse_args("-h --file f.txt arg arg2", O))
  , ?_assertEqual([HelpOpt, Arg("arg"), Arg("--"), Arg("-v")],
                  parse_args("-h arg -- -v", O))
  ].

parse_pattern_test_() ->
  HelpOpt    = #option{short="-h"},
  FileOpt    = #option{short="-f", long="--file", argcount=1, value="<f>"},
  VerboseOpt = #option{short="-v", long="--verbose"},
  O = [opt("-h"), opt("-v", "--verbose"), opt("-f", "--file", 1)],
  ParsePattern = fun (Str, Opts) ->
                     {Pattern, _} = parse_pattern(Str, Opts),
                     Pattern
                 end,
  [ ?_assertEqual(
       req([optional([HelpOpt])]),
       ParsePattern("[ -h ]", O))
  , ?_assertEqual(
       req([optional([#option{short="-h"}])]),
       ParsePattern("[ -h ]", []))
  , ?_assertEqual(
       req([optional([#option{long="--verbose", value=true}])]),
       ParsePattern("[ --verbose ]", []))
  , ?_assertEqual(
       req([optional([one_or_more([arg("ARG")])])]),
       ParsePattern("[ ARG ... ]", O))
  , ?_assertEqual(
       req([optional([either([HelpOpt, VerboseOpt])])]),
       ParsePattern("[ -h | -v ]", O))
  , ?_assertEqual(
       req([VerboseOpt, optional([FileOpt])]),
       ParsePattern("-v [ --file <f> ]", O))
  , ?_assertEqual(
       req([optional([either([arg("M"), req([either([arg("K"),
                                                     arg("L")])])])])]),
       ParsePattern("[M | (K | L)]", O))
  , ?_assertEqual(
       req([arg("N"), arg("M")]),
       ParsePattern("N M", O))
  , ?_assertEqual(
       req([arg("N"), optional([arg("M")])]),
       ParsePattern("N [M]", O))
  , ?_assertEqual(
       req([arg("N"), optional([either([arg("M"), arg("K"), arg("L")])])]),
       ParsePattern("N [M | K | L]", O))
  , ?_assertEqual(
       req([optional([HelpOpt]), optional([arg("N")])]),
       ParsePattern("[ -h ] [N]", O))
  , ?_assertEqual(
       req([optional(lists:reverse(O))]),
       ParsePattern("[options]", O))
  , ?_assertEqual(
       req([arg("ADD")]),
       ParsePattern("ADD", O))
  , ?_assertEqual(
       req([arg("<add>")]),
       ParsePattern("<add>", O))
  , ?_assertEqual(
       req([cmd("add")]),
       ParsePattern("add", O))
  , ?_assertEqual(
       req([req([either([HelpOpt, req([VerboseOpt, optional([arg("A")])])])])]),
       ParsePattern("( -h | -v [ A ] )", O))
  , ?_assertEqual(
       req([req([either([req([arg("N"),
                              optional([either([arg("M"),
                                                req([either([arg("K"),
                                                             arg("L")
                                                            ])])])])]),
                         req([arg("O"), arg("P")])])])]),
       ParsePattern("(N [M | (K | L)] | O P)", O))
  ].

arg(A) when is_list(A) -> #argument{name=A};
arg(V)                 -> #argument{value=V}.
arg(Arg, Value)       -> #argument{name=Arg, value=Value}.
cmd(Cmd)              -> #command{name=Cmd}.
cmd(Cmd, Value)       -> #command{name=Cmd, value=Value}.
req(Children)         -> #required{children=Children}.
either(Children)      -> #either{children=Children}.
optional(Children)    -> #optional{children=Children}.
one_or_more(Children) -> #one_or_more{children=Children}.

opt(Short)            -> #option{short=Short}.
opt(Short, Long)      -> #option{short=Short, long=Long}.
opt(Short, Long, 1)   -> #option{short=Short, long=Long, argcount=1, value=undefined}.

partition_test_() ->
  [ ?_assertEqual({"foobar", ""}     , partition("foobar"      , "abc"))
  , ?_assertEqual({"foo", "bar"}     , partition("foo bar"     , " "))
  , ?_assertEqual({"foo", "bar baz"} , partition("foo bar baz" , " "))
  , ?_assertEqual({"foo", "bar"}     , partition("foo  bar"    , "  "))
  , ?_assertEqual({"foo", "bar"}     , partition("fooabcbar"   , "abc"))
  ].

option_parse_test_() ->
  [ ?_assertEqual(opt("-h"), option_parse("-h"))
  , ?_assertEqual(opt(undefined, "--help"), option_parse("--help"))
  , ?_assertEqual(opt("-h", "--help"), option_parse("-h --help"))
  , ?_assertEqual(opt("-h", "--help"), option_parse("--help -h"))
  , ?_assertEqual(opt("-h", "--help"), option_parse("-h,--help"))

  , ?_assertEqual(#option{short="-h", argcount=1, value=undefined},
                  option_parse("-h TOPIC"))
  , ?_assertEqual(#option{long="--help", argcount=1, value=undefined},
                  option_parse("--help TOPIC"))
  , ?_assertEqual(#option{short="-h", long="--help", argcount=1, value=undefined},
                  option_parse("-h TOPIC --help TOPIC"))
  , ?_assertEqual(#option{short="-h", long="--help", argcount=1, value=undefined},
                  option_parse("-h TOPIC, --help TOPIC"))
  , ?_assertEqual(#option{short="-h", long="--help", argcount=1, value=undefined},
                  option_parse("-h TOPIC, --help=TOPIC"))

  , ?_assertEqual(#option{short="-h"}, option_parse("-h  Description..."))
  , ?_assertEqual(#option{short="-h", long="--help"},
                  option_parse("-h --help  Description..."))
  , ?_assertEqual(#option{short="-h", argcount=1, value=undefined},
                  option_parse("-h TOPIC  Description..."))
  , ?_assertEqual(#option{short="-h"}, option_parse("    -h"))
  , ?_assertEqual(#option{short="-h", argcount=1, value="2"},
                  option_parse("-h TOPIC  Descripton... [default: 2]"))
  , ?_assertEqual(#option{short="-h", argcount=1, value="topic-1"},
                  option_parse("-h TOPIC  Descripton... [default: topic-1]"))
  , ?_assertEqual(#option{long="--help", argcount=1, value="3.14"},
                  option_parse("--help=TOPIC  ... [default: 3.14]"))
  , ?_assertEqual(#option{short="-h", long="--help", argcount=1, value="./"},
                  option_parse("-h, --help=DIR  ... [default: ./]"))
  , ?_assertEqual(#option{short="-h", argcount=1, value="2"},
                  option_parse("-h TOPIC  Descripton... [dEfAuLt: 2]"))
  ].

fix_either_test_() ->
  OA = opt("-a"),
  OB = opt("-b"),
  OC = opt("-c"),
  AN = arg("N"),
  AM = arg("M"),
  [ ?_assertEqual(either([req([OA])]), fix_either(OA))
  , ?_assertEqual(either([req([AN])]), fix_either(AN))
  , ?_assertEqual(either([req([AN, AM, AN, AM])]),
                  fix_either(one_or_more([AN, AM])))
  , ?_assertEqual(either([req([OA, OC]), req([OB, OC])]),
                  fix_either(req([either([OA, OB]), OC])))
  , ?_assertEqual(either([req([OB, OA]), req([OC, OA])]),
                  fix_either(optional([OA, either([OB, OC])])))
  , ?_assertEqual(either([req([OA]), req([OB]), req([OC])]),
                  fix_either(either([OA, either([OB, OC])])))

  ].

name_test_() ->
  [ ?_assertEqual("-h"    , name(opt("-h")))
  , ?_assertEqual("--help", name(opt("-h", "--help")))
  , ?_assertEqual("--help", name(opt(undefined, "--help")))
  , ?_assertEqual("foo"   , name(arg("foo")))
  , ?_assertEqual("foo"   , name(cmd("foo")))
  ].

list_argument_match_test_() ->
  M = fun (Pat, Args) ->
          {Fixed, _} = fix_list_arguments(Pat, []),
          match(Fixed, Args)
      end,
  [ ?_assertEqual({true, [], [arg("N", ["1", "2"])]},
                  M(req([arg("N"), arg("N")]),
                    [arg(undefined, "1"), arg(undefined, "2")]))
  , ?_assertEqual({true, [], [arg("N", ["1", "2", "3"])]},
                 M(one_or_more([arg("N")]),
                   [ arg(undefined, "1")
                   , arg(undefined, "2")
                   , arg(undefined, "3")
                   ]))
  , ?_assertEqual({true, [], [arg("N", ["1", "2", "3"])]},
                  M(req([arg("N"), one_or_more([arg("N")])]),
                    [ arg(undefined, "1")
                    , arg(undefined, "2")
                    , arg(undefined, "3")
                    ]))
  , ?_assertEqual({true, [], [arg("N", ["1", "2"])]},
                  M(req([arg("N"), req([arg("N")])]),
                    [arg(undefined, "1"), arg(undefined, "2")]))
  ].

fix_list_arguments_test_() ->
  Fix = fun(Pat) ->
            {Fixed, _} = fix_list_arguments(Pat, []),
            Fixed
        end,
  [ ?_assertEqual(opt("-a"), Fix(opt("-a")))
  , ?_assertEqual(arg("N", undefined), Fix(arg("N", undefined)))
  , ?_assertEqual(req([arg("N", []), arg("N", [])]),
                  Fix(req([arg("N"), arg("N")])))
  , ?_assertEqual(either([arg("N", []), one_or_more([arg("N", [])])]),
                  Fix(either([arg("N"), one_or_more([arg("N")])])))
  ].

strip_test_() ->
  [ ?_assertEqual(""       , strip(""))
  , ?_assertEqual("foo"    , strip("foo"))
  , ?_assertEqual("foo"    , strip("\n    \n  \nfoo"))
  , ?_assertEqual("foo"    , strip("    \n\n  \nfoo   \n \n  "))
  , ?_assertEqual("foo bar", strip("  \n  \n  \nfoo bar \n \n"))
  ].

matching_paren_test_() ->
  [ ?_assertThrow("Unmatched '['", docopt("Usage: prog [a [b]", []))
  , ?_assertThrow("Unmatched '('", docopt("Usage: [a [b] ] c)", []))
  ].

bug_not_list_argument_if_nothing_matched_test_() ->
  D = "Usage: prog [NAME [NAME ...]]",
  [ ?_assertEqual([{"NAME", ["a", "b"]}], docopt(D, "a b"))
  , ?_assertEqual([{"NAME", []}]        , docopt(D, ""))
  ].

pattern_flat_test() ->
  ?assertEqual([arg("N"), opt("-a"), arg("M")],
               flatten(req([one_or_more([arg("N")]), opt("-a"), arg("M")]))).

bug_test_() ->
  [ ?_assertEqual([], docopt("usage: prog", ""))
  , ?_assertEqual([{"<a>", "1"}, {"<b>", "2"}],
                  docopt("usage: prog \n prog <a> <b>", "1 2"))
  , ?_assertEqual([{"<a>", undefined}, {"<b>", undefined}],
                  docopt("usage: prog \n prog <a> <b>", ""))
  , ?_assertEqual([{"<a>", undefined}, {"<b>", undefined}],
                  docopt("usage: prog <a> <b> \n prog", ""))
  ].

issue40_test_() ->
  [ ?_assertEqual(orddict:from_list([{"--aabb", false}, {"--aa", true}]),
                  docopt("usage: prog --aabb | --aa", "--aa"))
%% TODO: ?
%%, ?_assertThrow(_, docopt("usage: prog --help-commands | --help", "--help"))
  ].

count_multiple_flags_test_() ->
  [ ?_assertEqual([{"-v", true}] , docopt("usage: prog [-v]", "-v"))
  , ?_assertEqual([{"-v", false}], docopt("usage: prog [-v]", ""))
  , ?_assertEqual([{"-v", 0}]    , docopt("usage: prog [-vv]", ""))
  , ?_assertEqual([{"-v", 1}]    , docopt("usage: prog [-vv]", "-v"))
  , ?_assertEqual([{"-v", 2}]    , docopt("usage: prog [-vv]", "-vv"))
  , ?_assertThrow(_              , docopt("usage: prog [-vv]", "-vvv"))
  , ?_assertEqual([{"-v", 3}]    , docopt("usage: prog [-v | -vv | -vvv]", "-vvv"))
  , ?_assertEqual([{"-v", 6}]    , docopt("usage: prog -v...", "-vvvvvv"))
  , ?_assertEqual([{"-v", 0}]    , docopt("usage: prog [-v...]", ""))
  , ?_assertEqual([{"--ver", 2}] , docopt("usage: prog [--ver --ver]", "--ver --ver"))
  ].

count_multiple_commands_test_() ->
  [ ?_assertEqual([{"go", true}], docopt("usage: prog [go]", "go"))
  , ?_assertEqual([{"go", 0}], docopt("usage: prog [go go]", ""))
  , ?_assertEqual([{"go", 1}], docopt("usage: prog [go go]", "go"))
  , ?_assertEqual([{"go", 2}], docopt("usage: prog [go go]", "go go"))
  , ?_assertThrow(_, docopt("usage: prog [go go]", "go go go"))
  , ?_assertEqual([{"go", 5}], docopt("usage: prog go...", "go go go go go"))
  ].

accumulate_multiple_options_test_() ->
  [ ?_assertEqual([{"--long", ["one"]}],
                  docopt("usage: prog --long=<arg> ...", "--long one"))
  , ?_assertEqual([{"--long", ["one", "two"]}],
                  docopt("usage: prog --long=<arg> ...", "--long one --long two"))
  ].

multiple_different_elements_test_() ->
  [ ?_assertEqual(
       [{"--speed", ["5", "9"]}, {"<direction>", ["left", "right"]}, {"go", 2}],
       docopt("usage: prog (go <direction> --speed=<km/h>)...",
              "go left --speed=5  go right --speed=9"))
  ].

bug_option_argument_should_not_capture_default_value_from_pattern_test_() ->
  Doc = "Usage: tau [-a <host:port>]

    -a, --address <host:port>  TCP address [default: localhost:6283].

    ",
  [ ?_assertEqual([{"--file", undefined}],
                  docopt("usage: prog [--file=<f>]", ""))
  , ?_assertEqual([{"--file", undefined}],
                  docopt("usage: prog [--file=<f>]\n\n--file <a>", ""))
  , ?_assertEqual([{"--address", "localhost:6283"}], docopt(Doc, ""))
  ].

language_errors_test_() ->
  [ ?_assertThrow(_, docopt("no usage with colon here", ""))
  , ?_assertThrow(_, docopt("usage: here \n\n and again usage: here", ""))
  ].

option_arguments_default_to_undefined_test() ->
  D = "usage: prog [options]

    -a        Add
    -m <msg>  Message

    ",
  ?assertEqual([{"-a", true}, {"-m", undefined}], docopt(D, "-a")).

<<<<<<< HEAD
options_with_trailing_argument_test() ->
  D = "usage: prog [options]

    -b       B
    -a       A
    -z <zs>  Z

    ",
  ?assertEqual([{"-a", true}, {"-b", true}, {"-z", "ar"}], docopt(D, "-bazar")).
=======
one_or_more_optional_arguments_test() ->
  ?assertEqual([{"NAME", ""}], docopt("usage: prog [NAME]...", "")).

>>>>>>> 0151e95a

%%%_* Emacs ===================================================================
%%% Local Variables:
%%% allout-layout: t
%%% erlang-indent-level: 2
%%% End:<|MERGE_RESOLUTION|>--- conflicted
+++ resolved
@@ -1100,7 +1100,6 @@
     ",
   ?assertEqual([{"-a", true}, {"-m", undefined}], docopt(D, "-a")).
 
-<<<<<<< HEAD
 options_with_trailing_argument_test() ->
   D = "usage: prog [options]
 
@@ -1110,11 +1109,9 @@
 
     ",
   ?assertEqual([{"-a", true}, {"-b", true}, {"-z", "ar"}], docopt(D, "-bazar")).
-=======
+
 one_or_more_optional_arguments_test() ->
   ?assertEqual([{"NAME", ""}], docopt("usage: prog [NAME]...", "")).
-
->>>>>>> 0151e95a
 
 %%%_* Emacs ===================================================================
 %%% Local Variables:
